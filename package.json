--- conflicted
+++ resolved
@@ -1,10 +1,6 @@
 {
   "name": "backend",
-<<<<<<< HEAD
   "version": "1.3.0",
-=======
-  "version": "1.2.1",
->>>>>>> 727a9cdd
   "private": true,
   "homepage": "https://github.com/movie-web/backend",
   "engines": {
